--- conflicted
+++ resolved
@@ -312,10 +312,7 @@
     # just for testing, should be run from main
     app = QtWidgets.QApplication(sys.argv)
     app.setStyleSheet(styles.GLOBAL)
-<<<<<<< HEAD
     gui = Vent_Gui(test=gui_test)
-=======
-    app.setStyle("Fusion")
-    gui = Vent_Gui()
->>>>>>> 67207654
-    sys.exit(app.exec_())+    sys.exit(app.exec_())
+    gui = Vent_Gui(test=gui_test)
+    sys.exit(app.exec_())
