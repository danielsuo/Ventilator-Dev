import time
from typing import List
import threading
import numpy as np
import copy
from collections import deque
import pdb
from itertools import count

import vent.io as io

from vent.common.message import SensorValues, ControlValues, ControlSetting
from vent.common.logging import init_logger, DataLogger
from vent.common.values import CONTROL, ValueName
from vent.alarm import AlarmSeverity, Alarm


class ControlModuleBase:
    """This is an abstract class for controlling simulation and hardware.

    1. All internal variables fall in three classes, denoted by the beginning of the variable:
        - "COPY_varname": These are copies (see 1.) that are regularly sync'ed with internal variables.
        - "__varname":    These are variables only used in the ControlModuleBase-Class
        - "_varname":     These are variables used in derived classes.

    2. Internal variables should only to be accessed though the set_ and get_ functions.
        These functions act on COPIES of internal variables ("__" and "_"), that are sync'd every few
        iterations. How often this is done is adjusted by the variable
        self._NUMBER_CONTROLL_LOOPS_UNTIL_UPDATE. To avoid multiple threads manipulating the same 
        variables at the same time, every manipulation of "COPY_" is surrounded by a thread lock.

    Public Methods:
        get_sensors():                     Returns a copy of the current sensor values.
        get_alarms():                      Returns a List of all alarms, active and logged
        get_active_alarms():               Returns a Dictionary of all currently active alarms.
        get_logged_alarms():               Returns a List of logged alarms, up to maximum lengh of self._RINGBUFFER_SIZE
        get_control(ControlSetting):       Sets a controll-setting. Is updated at latest within self._NUMBER_CONTROLL_LOOPS_UNTIL_UPDATE
        get_past_waveforms():              Returns a List of waveforms of pressure and volume during at the last N breath cycles, N<self._RINGBUFFER_SIZE, AND clears this archive.
        get_target_waveform():             Returns a step-wise linear target waveform, as defined by the current settings.
        start():                           Starts the main-loop of the controller
        stop():                            Stops the main-loop of the controller

    """

    def __init__(self, save_logs: bool = True, flush_every: int = 10):
        """

        Args:
            save_logs (bool): whether sensor data and controls should be saved with the :class:`.DataLogger`
            flush_every (int): flush and rotate logs every n breath cycles
        """

        self.logger = init_logger(__name__)
        self.logger.info('controller init')

        #####################  Algorithm/Program parameters  ##################
        # Hyper-Parameters
        # TODO: These should probably all (or whichever make sense) should be args to __init__ -jls
        self._LOOP_UPDATE_TIME                   = 0.01    # Run the main control loop every 0.01 sec
        self._NUMBER_CONTROLL_LOOPS_UNTIL_UPDATE = 5      # After every 10 main control loop iterations, update COPYs.
        self._RINGBUFFER_SIZE                    = 100     # Maximum number of breath cycles kept in memory
        self._save_logs                          = save_logs   # Keep logs in a file
        self._FLUSH_EVERY                        = flush_every

        #########################  Control management  #########################

        # This is what the machine has controll over:
        self.__control_signal_in  = 0              # State of a valve on the inspiratory side - could be a proportional valve.
        self.__control_signal_out = 0              # State of a valve on the exspiratory side - this is open/close i.e. value in (0,1)
        self._pid_control_flag    = True           # Default is: use PID control
        self.__KP                 = 80             # The weights for the the PID terms
        self.__KI                 = 0
        self.__KD                 = 0


        # Internal Control variables. "SET" indicates that this is set.
        self.__SET_PIP       = CONTROL[ValueName.PIP].default                     # Target PIP pressure
        self.__SET_PIP_TIME  = CONTROL[ValueName.PIP_TIME].default                # Target time to reach PIP in seconds
        self.__SET_PEEP      = CONTROL[ValueName.PEEP].default                    # Target PEEP pressure
        self.__SET_PEEP_TIME = CONTROL[ValueName.PEEP_TIME].default               # Target time to reach PEEP from PIP plateau
        self.__SET_BPM       = CONTROL[ValueName.BREATHS_PER_MINUTE].default      # Target breaths per minute
        self.__SET_I_PHASE   = CONTROL[ValueName.INSPIRATION_TIME_SEC].default    # Target duration of inspiratory phase

        # Derived internal control variables - fully defined by numbers above
        self.__SET_CYCLE_DURATION = 60 / self.__SET_BPM
        self.__SET_E_PHASE        = self.__SET_CYCLE_DURATION - self.__SET_I_PHASE
        self.__SET_T_PLATEAU      = self.__SET_I_PHASE - self.__SET_PIP_TIME
        self.__SET_T_PEEP         = self.__SET_E_PHASE - self.__SET_PEEP_TIME

        # Alarm management; controller can only react to High airway pressure alarms
        self.HAPA = None

        #########################  Data management  #########################

        # These are measurements from the last breath cycle.
        self._DATA_PIP = None         # Measured value of PIP
        self._DATA_PIP_PLATEAU = None # Measured pressure of the plateau
        self._DATA_PIP_TIME = None    # Measured time of reaching PIP plateau
        self._DATA_PEEP = None        # Measured valued of PEEP
        self._DATA_I_PHASE = None     # Measured duration of inspiratory phase
        self.__DATA_LAST_PEEP = None  # Last time of PEEP - by definition end of breath cycle
        self._DATA_BPM = None         # Measured breathing rate, by definition 60sec / length_of_breath_cycle
        self._DATA_VTE = None         # Maximum air displacement in last breath cycle
        self._DATA_P = 0              # Last measurements of the proportional term for PID-control
        self._DATA_I = 0              # Last measurements of the integral term for PID-control
        self._DATA_D = 0              # Last measurements of the differential term for PID-control
        self._DATA_BREATH_COUNT = 0   # Total number of breaths/id of current breath cycle
        self._breath_counter = count() # threadsafe counter

        # Parameters to keep track of breath-cycle
        #self.__cycle_start = time.time()
        self.__cycle_start = 0
        self.__cycle_waveform = np.array([[0, 0, 0]])                            # To build up the current cycle's waveform
        self.__cycle_waveform_archive = deque(maxlen = self._RINGBUFFER_SIZE)          # An archive of past waveforms.

        # These are measurements that change from timepoint to timepoint
        self._DATA_PRESSURE = 0
        self.__DATA_VOLUME  = 0
        self._DATA_Qin      = 0           # Measurement of the airflow in
        self._DATA_Qout     = 0           # Measurement of the airflow out
        self._DATA_dpdt     = 0           # Current sample of the rate of change of pressure dP/dt in cmH2O/sec
        self._last_update   = time.time()


        #########################  Alarm management  #########################
        self.__active_alarms = {}     # Dictionary of active alarms
        self.__logged_alarms = deque(maxlen = self._RINGBUFFER_SIZE)     # List of all resolved alarms

        # Variable limits to raise alarms, initialized as small deviation of what the controller initializes
        self.__PIP_min          = CONTROL[ValueName.PIP].safe_range[0]
        self.__PIP_max          = CONTROL[ValueName.PIP].safe_range[1]
        self.__PIP_lastset      = time.time()
        self.__PIP_time_min     = CONTROL[ValueName.PIP_TIME].safe_range[0]
        self.__PIP_time_max     = CONTROL[ValueName.PIP_TIME].safe_range[1]
        self.__PIP_time_lastset = time.time()
        self.__PEEP_min         = CONTROL[ValueName.PEEP].safe_range[0]
        self.__PEEP_max         = CONTROL[ValueName.PEEP].safe_range[1]
        self.__PEEP_lastset     = time.time()
        self.__PEEP_time_min    = CONTROL[ValueName.PEEP_TIME].safe_range[0]
        self.__PEEP_time_max    = CONTROL[ValueName.PEEP_TIME].safe_range[1]
        self.__PEEP_time_lastset = time.time()
        self.__bpm_min          = CONTROL[ValueName.BREATHS_PER_MINUTE].safe_range[0]
        self.__bpm_max          = CONTROL[ValueName.BREATHS_PER_MINUTE].safe_range[1]
        self.__bpm_lastset      = time.time()
        self.__I_phase_min      = CONTROL[ValueName.INSPIRATION_TIME_SEC].safe_range[0]
        self.__I_phase_max      = CONTROL[ValueName.INSPIRATION_TIME_SEC].safe_range[1]
        self.__I_phase_lastset  = time.time()

        ############### Initialize COPY variables for threads  ##############
        # COPY variables that later updated on a regular basis
        self.COPY_active_alarms = {}
        self.COPY_logged_alarms = list(self.__logged_alarms)
        self.COPY_sensor_values = None # empty SensorValues can no longer be instantiated -jls

        ###########################  Threading init  #########################
        # Run the start() method as a thread
        self._loop_counter = 0
        self._running = threading.Event()
        self._running.clear()
        self._lock = threading.Lock()
        self._alarm_to_COPY()  #These require the lock
        self._initialize_set_to_COPY()

        # self.__thread = threading.Thread(target=self._start_mainloop, daemon=True)
        # self.__thread.start()
        self.__thread = None

        ############################# Logging ################################
        # Create an instance of the DataLogger class
        self.dl = None
        if self._save_logs:
            try:
                self.dl = DataLogger()
            except OSError as e:
                # raised if not enough space
                # TODO: Log this
                print('couldnt start data logger, not saving logs')
                self._save_logs = False

    def __del__(self):
        if self._save_logs:
            self.dl.close_logfile()

    def _initialize_set_to_COPY(self):
        self._lock.acquire()
        # Copy of the SET variables for threading.
        self.COPY_SET_PIP       = self.__SET_PIP 
        self.COPY_SET_PIP_TIME  = self.__SET_PIP_TIME
        self.COPY_SET_PEEP      = self.__SET_PEEP
        self.COPY_SET_PEEP_TIME = self.__SET_PEEP_TIME
        self.COPY_SET_BPM       = self.__SET_BPM
        self.COPY_SET_I_PHASE   = self.__SET_I_PHASE
        self._lock.release()

    def _alarm_to_COPY(self):
        self._lock.acquire()
        # Update the alarms
        self.COPY_active_alarms = self.__active_alarms.copy()
        self.COPY_logged_alarms = list(self.__logged_alarms)

        # The alarm thresholds
        self.COPY_PIP_min = self.__PIP_min
        self.COPY_PIP_max = self.__PIP_max
        self.COPY_PIP_lastset = self.__PIP_lastset
        self.COPY_PIP_time_min = self.__PIP_time_min 
        self.COPY_PIP_time_max = self.__PIP_time_max
        self.COPY_PIP_time_lastset = self.__PIP_time_lastset
        self.COPY_PEEP_min = self.__PEEP_min
        self.COPY_PEEP_max = self.__PEEP_max
        self.COPY_PEEP_lastset = self.__PEEP_lastset
        self.COPY_PEEP_time_min = self.__PEEP_time_min
        self.COPY_PEEP_time_max = self.__PEEP_time_max
        self.COPY_PEEP_time_lastset = self.__PEEP_time_lastset
        self.COPY_bpm_min = self.__bpm_min 
        self.COPY_bpm_max = self.__bpm_max
        self.COPY_bpm_lastset = self.__bpm_lastset
        self.COPY_I_phase_min = self.__I_phase_min
        self.COPY_I_phase_max = self.__I_phase_max
        self.COPY_I_phase_lastset = self.__I_phase_lastset

        self._lock.release()

    def _sensor_to_COPY(self):
        # These variables have to come from the hardware
        self._lock.acquire()
        # Make sure you have acquire and release!
        self._lock.release()
        pass

    def _controls_from_COPY(self):
        # Update SET variables
        self._lock.acquire()

        #Update values
        self.__SET_PIP       = self.COPY_SET_PIP
        self.__SET_PIP_TIME  = self.COPY_SET_PIP_TIME
        self.__SET_PEEP      = self.COPY_SET_PEEP
        self.__SET_PEEP_TIME = self.COPY_SET_PEEP_TIME
        self.__SET_BPM       = self.COPY_SET_BPM
        self.__SET_I_PHASE   = self.COPY_SET_I_PHASE

        #Update derived values
        self.__SET_CYCLE_DURATION = 60 / self.__SET_BPM
        self.__SET_E_PHASE = self.__SET_CYCLE_DURATION - self.__SET_I_PHASE
        self.__SET_T_PLATEAU = self.__SET_I_PHASE - self.__SET_PIP_TIME
        self.__SET_T_PEEP = self.__SET_E_PHASE - self.__SET_PEEP_TIME

        #Update new confidence intervals
        self.__PIP_min          = self.COPY_PIP_min
        self.__PIP_max          = self.COPY_PIP_max 
        self.__PIP_lastset      = self.COPY_PIP_lastset  
        self.__PIP_time_min     = self.COPY_PIP_time_min  
        self.__PIP_time_max     = self.COPY_PIP_time_max  
        self.__PIP_time_lastset = self.COPY_PIP_time_lastset  
        self.__PEEP_min         = self.COPY_PEEP_min 
        self.__PEEP_max         = self.COPY_PEEP_max  
        self.__PEEP_lastset     = self.COPY_PEEP_lastset
        self.__PEEP_time_min    = self.COPY_PEEP_time_min
        self.__PEEP_time_max    = self.COPY_PEEP_time_max
        self.__PEEP_time_lastset = self.COPY_PEEP_time_lastset
        self.__bpm_min          = self.COPY_bpm_min 
        self.__bpm_max          = self.COPY_bpm_max  
        self.__bpm_lastset      = self.COPY_bpm_lastset  
        self.__I_phase_min      = self.COPY_I_phase_min  
        self.__I_phase_max      = self.COPY_I_phase_max 
        self.__I_phase_lastset  = self.COPY_I_phase_lastset  

        self._lock.release()

    def __test_critical_levels(self, min, max, value, name):
        '''
        This tests whether a variable is within bounds.
        If it is, and an alarm existed, then the "end_time" is set.
        If it is NOT, a new alarm is generated and appendede to the alarm-list.
        Input:
            min:           minimum value  (e.g. 2)
            max:           maximum value  (e.g. 5)
            value:         test value   (e.g. 3)
            name:          parameter type (e.g. "PIP", "PEEP" etc.)
        '''
        pass
        # if (value < min) or (value > max):  # If the variable is not within limits
        #     if name not in self.__active_alarms.keys():  # And and alarm for that variable doesn't exist yet -> RAISE ALARM.
        #         new_alarm = Alarm(alarm_name=name, active=True, severity=AlarmSeverity.HIGH, value=value,
        #                           start_time=time.time(), end_time=None)
        #         self.__active_alarms[name] = new_alarm
        # else:  # Else: if the variable is within bounds,
        #     if name in self.__active_alarms.keys():  # And an alarm exists -> inactivate it.
        #         old_alarm = self.__active_alarms[name]
        #         old_alarm.end_time = time.time()
        #         old_alarm.active = False
        #         self.__logged_alarms.append(old_alarm)
        #         del self.__active_alarms[name]

    def __analyze_last_waveform(self):
        ''' This goes through the last waveform, and updates VTE, PEEP, PIP, PIP_TIME, I_PHASE, FIRST_PEEP and BPM.'''
        if len(self.__cycle_waveform_archive) > 1:  # Only if there was a previous cycle
            data = self.__cycle_waveform_archive[-1]
            phase = data[:, 0]
            pressure = data[:, 1]
            mean_pressure = np.mean(pressure)
            volume = data[:, 2]

            self._DATA_VTE = np.max(volume) - np.min(volume)

            # get the pressure niveau heuristically (much faster than fitting)
            # 20/80 percentile of pressure values below/above mean
            # Assumption: waveform is mostly between both plateaus
            if np.isfinite(mean_pressure):
                self._DATA_PEEP = np.percentile(pressure[ pressure < mean_pressure], 20 )
                self._DATA_PIP_PLATEAU  = np.percentile(pressure[ pressure > mean_pressure], 80 )
                self._DATA_PIP  = np.percentile(pressure[ pressure > mean_pressure], 95 )             #PIP is defined as the maximum, here 95% to account for outliers
                self._DATA_PIP_TIME = phase[np.min(np.where(pressure > self._DATA_PIP_PLATEAU*0.9))]
                self._DATA_I_PHASE = phase[np.max(np.where(pressure > self._DATA_PIP_PLATEAU*0.9))]
            else:
                self._DATA_PEEP = np.nan
                self._DATA_PIP_PLATEAU  = np.nan
                self._DATA_PIP  = np.nan
                self._DATA_PIP_TIME = np.nan
                self._DATA_I_PHASE = np.nan

            # and measure the breaths per minute
            self._DATA_BPM = 60. / phase[-1]  # 60 sec divided by the duration of last waveform

    def __update_alarms(self):
        ''' This goes through the values obtained from the last waveform, and updates alarms.'''
        if len(self.__cycle_waveform_archive) > 1 : # Only if there was a previous cycle
            self.__test_critical_levels(min=self.__PIP_min, max=self.__PIP_max, value=self._DATA_PIP, name=ValueName.PIP)
            self.__test_critical_levels(min=self.__PIP_time_min, max=self.__PIP_time_max, value=self._DATA_PIP_TIME, name=ValueName.PIP_TIME)
            self.__test_critical_levels(min=self.__PEEP_min, max=self.__PEEP_max, value=self._DATA_PEEP, name=ValueName.PEEP)
            self.__test_critical_levels(min=self.__bpm_min, max=self.__bpm_max, value=self._DATA_BPM, name=ValueName.BREATHS_PER_MINUTE)
            self.__test_critical_levels(min=self.__I_phase_min, max=self.__I_phase_max, value=self._DATA_I_PHASE, name=ValueName.INSPIRATION_TIME_SEC)

    def get_sensors(self) -> SensorValues:
        # Make sure to return a copy of the instance
        self._lock.acquire()
        #cp = copy.deepcopy( self.COPY_sensor_values )
        # don't need to deepcopy because a new SensorValues object is created
        # each time and it copies each individual value as it's created
        cp = copy.copy(self.COPY_sensor_values)
        self._lock.release()
        return cp

    # def get_alarms(self) -> List[Alarm]:
    #     # Returns all alarms as a list
    #     self._lock.acquire()
    #     new_alarm_list = self.COPY_logged_alarms.copy()
    #     for alarm_key in self.COPY_active_alarms.keys():
    #         new_alarm_list.append(self.COPY_active_alarms[alarm_key])
    #     self._lock.release()
    #     return new_alarm_list

    def get_active_alarms(self):
        # Returns only the active alarms
        self._lock.acquire()
        active_alarms = self.COPY_active_alarms.copy() # Make sure to return a copy
        self._lock.release()
        return active_alarms

    def get_logged_alarms(self) -> List[Alarm]:
        # Returns only the inactive alarms
        self._lock.acquire()
        logged_alarms = self.COPY_logged_alarms.copy()
        self._lock.release()
        return logged_alarms



    def set_control(self, control_setting: ControlSetting):
        ''' Updates the entry of COPY contained in the control settings'''
        self._lock.acquire()

        if control_setting.name == ValueName.PIP:
            self.COPY_SET_PIP = control_setting.value
            self.COPY_PIP_min = control_setting.min_value
            self.COPY_PIP_max = control_setting.max_value
            self.COPY_PIP_lastset = control_setting.timestamp

        elif control_setting.name == ValueName.PIP_TIME:
            self.COPY_SET_PIP_TIME = control_setting.value
            self.COPY_PIP_time_min = control_setting.min_value
            self.COPY_PIP_time_max = control_setting.max_value
            self.COPY_PIP_time_lastset = control_setting.timestamp

        elif control_setting.name == ValueName.PEEP:
            self.COPY_SET_PEEP = control_setting.value
            self.COPY_PEEP_min = control_setting.min_value
            self.COPY_PEEP_max = control_setting.max_value
            self.COPY_PEEP_lastset = control_setting.timestamp

        elif control_setting.name == ValueName.BREATHS_PER_MINUTE:
            self.COPY_SET_BPM = control_setting.value
            self.COPY_bpm_min = control_setting.min_value
            self.COPY_bpm_max = control_setting.max_value
            self.COPY_bpm_lastset = control_setting.timestamp

        elif control_setting.name == ValueName.INSPIRATION_TIME_SEC:
            self.COPY_SET_I_PHASE = control_setting.value
            self.COPY_I_phase_min = control_setting.min_value
            self.COPY_I_phase_max = control_setting.max_value
            self.COPY_I_phase_lastset = control_setting.timestamp

        elif control_setting.name == ValueName.PEEP_TIME:
            self.COPY_SET_PEEP_TIME = control_setting.value
            self.COPY_PEEP_min = control_setting.min_value
            self.COPY_PEEP_max = control_setting.max_value
            self.COPY_PEEP_lastset = control_setting.timestamp

        else:
            raise KeyError("You cannot set the variabe: " + str(control_setting.name))

        if self._save_logs:
            self.dl.store_control_command(control_setting)

        self._lock.release()

    def get_control(self, control_setting_name: ValueName) -> ControlSetting:
        ''' Gets values of the COPY of the control settings. '''
        
        self._lock.acquire()
        if control_setting_name == ValueName.PIP:
            return_value = ControlSetting(control_setting_name,
                                  self.COPY_SET_PIP,
                                  self.COPY_PIP_min,
                                  self.COPY_PIP_max,
                                  self.COPY_PIP_lastset)
        elif control_setting_name == ValueName.PIP_TIME:
            return_value = ControlSetting(control_setting_name,
                                  self.COPY_SET_PIP_TIME,
                                  self.COPY_PIP_time_min,
                                  self.COPY_PIP_time_max,
                                  self.COPY_PIP_time_lastset, )
        elif control_setting_name == ValueName.PEEP:
            return_value = ControlSetting(control_setting_name,
                                  self.COPY_SET_PEEP,
                                  self.COPY_PEEP_min,
                                  self.COPY_PEEP_max,
                                  self.COPY_PEEP_lastset)
        elif control_setting_name == ValueName.BREATHS_PER_MINUTE:
            return_value = ControlSetting(control_setting_name,
                                  self.COPY_SET_BPM,
                                  self.COPY_bpm_min,
                                  self.COPY_bpm_max,
                                  self.COPY_bpm_lastset)
        elif control_setting_name == ValueName.INSPIRATION_TIME_SEC:
            return_value = ControlSetting(control_setting_name,
                                  self.COPY_SET_I_PHASE,
                                  self.COPY_I_phase_min,
                                  self.COPY_I_phase_max,
                                  self.COPY_I_phase_lastset)
        elif control_setting_name == ValueName.PEEP_TIME:
            return_value = ControlSetting(control_setting_name,
                                          self.COPY_SET_PEEP_TIME,
                                          self.COPY_PEEP_time_min,
                                          self.COPY_PEEP_time_max,
                                          self.COPY_PEEP_time_lastset)
        else:
            raise KeyError("You cannot set the variabe: " + str(control_setting_name))

        self._lock.release()

        return return_value

    def __get_PID_error(self, ytarget, yis, dt):
        error_new = ytarget - yis                   # New value of the error

        RC = 0.5  # Time constant in seconds
        s = dt / (dt + RC)
        self._DATA_I = self._DATA_I + s*(error_new - self._DATA_I)     # Integral term on some timescale RC  -- TODO: If used, for real system, add integral windup
        self._DATA_D = error_new - self._DATA_P
        self._DATA_P = error_new

    def __calculate_control_signal_in(self):
        self.__control_signal_in  = 0            # Some setting for the maximum flow.
        self.__control_signal_in +=  self.__KP*self._DATA_P
        self.__control_signal_in +=  self.__KI*self._DATA_I
        self.__control_signal_in +=  self.__KD*self._DATA_D

    def _get_control_signal_in(self):
        ''' This is the PID controlled signal on the inspiratory side '''
        return self.__control_signal_in

    def _get_control_signal_out(self):
        ''' This is the control signal (open/close) on the expiratory side '''
        return self.__control_signal_out

    def _PID_reset(self):
        ''' resets the PID cycle to zero'''
        self.__cycle_start = time.time()

    def _PID_update(self, dt):
        ''' 
        This instantiates the control algorithms.
        During the breathing cycle, it goes through the four states:
           1) Rise to PIP
           2) Sustain PIP pressure
           3) Quick fall to PEEP
           4) Sustaint PEEP pressure
        Once the cycle is complete, it checks the cycle for any alarms, and starts a new one.
        A record of pressure/volume waveforms is kept in self.__cycle_waveform_archive

            dt: Time since last update in seconds 

        '''
        now = time.time()
        cycle_phase = now - self.__cycle_start
        next_cycle = False

        self.__DATA_VOLUME += dt * ( self._DATA_Qin - self._DATA_Qout )  # Integrate what has happened within the last few seconds from the measurements of Qin and Qout

        if cycle_phase < self.__SET_PIP_TIME:

            if self._pid_control_flag:
                target_pressure = cycle_phase*(self.__SET_PIP - self.__SET_PEEP) / self.__SET_PIP_TIME  + self.__SET_PEEP
                self.__get_PID_error(yis = self._DATA_PRESSURE, ytarget = target_pressure, dt = dt)
                self.__calculate_control_signal_in()
                self.__control_signal_out = 0   # close out valve
                if self._DATA_PRESSURE > self.__SET_PIP:
                    self.__control_signal_in = 0
            else:
                self.__control_signal_in = np.inf                                                        # STATE CONTROL: to PIP, air in as fast as possible
                self.__control_signal_out = 0
                if self._DATA_PRESSURE > self.__SET_PIP:
                    self.__control_signal_in = 0

        elif cycle_phase < self.__SET_I_PHASE:                                                           # then, we control PIP
            if self._pid_control_flag:
                self.__get_PID_error(yis = self._DATA_PRESSURE, ytarget = self.__SET_PIP, dt = dt)
                self.__calculate_control_signal_in()
                if self._DATA_PRESSURE > self.__SET_PIP+0.5:                                              
                    self.__control_signal_out = 1                                                        # if exceeded, we open the exhaust valve
                else:
                    self.__control_signal_out = 0                                                        # close out valve
            else:
                self.__control_signal_in = 0                                                             # STATE CONTROL: keep PIP plateau, let air in if below
                self.__control_signal_out = 0
                if self._DATA_PRESSURE < self.__SET_PIP:
                    self.__control_signal_in = np.inf
                if self._DATA_PRESSURE > self.__SET_PIP:
                    self.__control_signal_out = 1

        elif cycle_phase < self.__SET_PEEP_TIME + self.__SET_I_PHASE:                                     # then, we drop pressure to PEEP
            if self._pid_control_flag:
                target_pressure = self.__SET_PIP - (cycle_phase - self.__SET_I_PHASE) * (self.__SET_PIP - self.__SET_PEEP) / self.__SET_PEEP_TIME
                self.__get_PID_error(yis = self._DATA_PRESSURE, ytarget = target_pressure, dt = dt)
                self.__calculate_control_signal_in()
                self.__control_signal_out =  1
                if self._DATA_PRESSURE < self.__SET_PEEP - 1:
                    self.__control_signal_out = 0
                    self.__control_signal_in = 0
            else:
                self.__control_signal_in = 0
                self.__control_signal_out = 1
                if self._DATA_PRESSURE < self.__SET_PEEP:
                    self.__control_signal_out = 0
        elif cycle_phase < self.__SET_CYCLE_DURATION:                                                     # and control around PEEP
            if self._pid_control_flag:
                self.__get_PID_error(yis = self._DATA_PRESSURE, ytarget = self.__SET_PEEP, dt = dt)
                self.__calculate_control_signal_in()
                if self._DATA_PRESSURE > self.__SET_PEEP + 1:
                    self.__control_signal_out = 1
                else:
                    self.__control_signal_out = 0
            else:                                                                                         # STATE CONTROL: keeping PEEP, let air in if below
                self.__control_signal_in = 0
                self.__control_signal_out = 0
                if self._DATA_PRESSURE < self.__SET_PEEP:
                    self.__control_signal_in = np.inf
                if self._DATA_PRESSURE > self.__SET_PEEP:
                    self.__control_signal_out = 1

        else:
            self.__cycle_start = time.time()  # New cycle starts
            self.__DATA_VOLUME = 0            # ... start at zero volume in the lung
            self._DATA_dpdt    = 0            # and restart the rolling average for the dP/dt estimation
            next_cycle = True
        
        if self.check_high_pressure_alert():   # HAPA overwrites all other signals
            self.__SET_PIP = 30                # Default: PIP to 30
            self.__control_signal_out = np.inf
            self.__control_signal_in  = 0

        if next_cycle:                        # if a new breath cycle has started
            # increment breath_cycle tracker
            self._DATA_BREATH_COUNT = next(self._breath_counter)
            if len(self.__cycle_waveform) > 1:
                self.__cycle_waveform_archive.append( self.__cycle_waveform )
            self.__cycle_waveform = np.array([[0, self._DATA_PRESSURE, self.__DATA_VOLUME]])
            self.__analyze_last_waveform()    # Analyze last waveform
            self.__update_alarms()            # Run alarm detection over last cycle's waveform
            self._sensor_to_COPY()            # Get the fit values from the last waveform directly into sensor values

            if self._save_logs and self._DATA_BREATH_COUNT % self._FLUSH_EVERY == 0:
                self.dl.flush_logfile()        # If we kept records, flush the data from the previous breath cycle
                self.dl.rotation_newfile()     # And Check whether we run out of space for the logger

        else:
            self.__cycle_waveform = np.append(self.__cycle_waveform, [[cycle_phase, self._DATA_PRESSURE, self.__DATA_VOLUME]], axis=0)

        if self._save_logs:
            self.__save_values()

    def check_high_pressure_alert(self):
        """
        The only alarm that has to be raised by the controller is High Airway Pressure.
        """
        if self._DATA_PRESSURE > 80:                             # TODO: WHAT IS THE LIMIT?
            if self.HAPA is None:
                self.HAPA = time.time()
            if time.time() - self.HAPA > 0.1:  # 100 ms active to avoid being triggered by coughs
                return True
        else:
            self.HAPA = None
        return False

    def __save_values(self):
        """
            Small helper function to store key parameters in the main PID control loop
        """
        # Make the sensor value instance
        sensor_values =  SensorValues(vals={
        ValueName.PIP.name                  : self._DATA_PIP,
        ValueName.PEEP.name                 : self._DATA_PEEP,
        ValueName.FIO2.name                 : 0,
        ValueName.TEMP.name                 : 0,
        ValueName.HUMIDITY.name             : 0,
        ValueName.PRESSURE.name             : self._DATA_PRESSURE,
        ValueName.VTE.name                  : self._DATA_VTE,
        ValueName.BREATHS_PER_MINUTE.name   : self._DATA_BPM,
        ValueName.INSPIRATION_TIME_SEC.name : self._DATA_I_PHASE,
        'timestamp'                         : time.time(),
        'loop_counter'                      : self._loop_counter,
        'breath_count'                      : self._DATA_BREATH_COUNT
        })

        #And the control value instance
        control_values = ControlValues(
            control_signal_in = self.__control_signal_in,
            control_signal_out = self.__control_signal_out,
            flow_in = self._DATA_Qin,
            flow_out = self._DATA_Qout
        )

        #And save both
        self.dl.store_waveform_data(sensor_values, control_values)

    def get_past_waveforms(self):
        # Returns a list of past waveforms.
        # Format:
        #     Returns a list of [Nx3] waveforms, of [time, pressure, volume]
        #     Most recent entry is waveform_list[-1]
        # Note:
        #     After calling this function, archive is emptied!
        self._lock.acquire()
        archive = list( self.__cycle_waveform_archive ) # Make sure to return a copy as a list
        self.__cycle_waveform_archive = deque(maxlen = self._RINGBUFFER_SIZE)
        self.__cycle_waveform_archive.append(archive[-1])
        self._lock.release()
        return archive

    def get_target_waveform(self):
        # Returns the target waveform, drawn as a sketch of a stepwise linear function
        # Format is time-points, pressure values - to be connected with straight lines
        #         ______
        #        /      \                         <- Sketch waveform of single breath cycle
        #       /        \
        #      /          \____________
        #
        #     ^  ^     ^  ^           ^
        #     A  B     C  D           E           <- Critical time points

        self._lock.acquire()
        wv = np.array([
        (0, self.__SET_PEEP),                                            # A: start of the waveform
        (self.__SET_PIP_TIME, self.__SET_PIP),                           # B: reaching PIP within PIP_TIME
        (self.__SET_I_PHASE, self.__SET_PIP),                            # C: keeping the plateau during I_Phase
        (self.__SET_PEEP_TIME + self.__SET_I_PHASE, self.__SET_PEEP),    # D: reaching PEEP within PEEP TIME
        (self.__SET_CYCLE_DURATION, self.__SET_PEEP)])                    # E: Cycle ends
        self._lock.release()
        return wv

    def _start_mainloop(self):
        # This will depend on simulation or reality
        pass   

    def start(self):
        if self.__thread is None or not self.__thread.is_alive():  # If the previous thread has been stopped, make a new one.
            self._running.set()
            #self.__cycle_start = time.time()
            self.__thread = threading.Thread(target=self._start_mainloop, daemon=True)
            self.__thread.start()
        else:
            print("Main Loop already running.")

    def stop(self):

        if self.__thread is not None and self.__thread.is_alive():
            self._running.clear()
        else:
            print("Main Loop is not running.")

        if self._save_logs:               # If we kept records, flush the data
            self.dl.close_logfile()


    def is_running(self):
        # TODO: this should be better thread-safe variable
        return self._running.is_set()

    def do_pid_control(self):
        if self._pid_control_flag:
            print("Already running PID control.")
        self._pid_control_flag = True

    def do_state_control(self):
        if not self._pid_control_flag:
            print("Already running State control.")
        self._pid_control_flag = False


class ControlModuleDevice(ControlModuleBase):
    # Implement ControlModuleBase functions
    def __init__(self):
        ControlModuleBase.__init__(self)
        self.HAL = io.Hal(config_file='vent/io/config/dinky-devices.ini')
        self._sensor_to_COPY()
        
    def _sensor_to_COPY(self):
        # And the sensor measurements
        self._lock.acquire()
<<<<<<< HEAD
        self.COPY_sensor_values = SensorValues(
            vals = {
                ValueName.PIP                  : self._DATA_PIP,
                ValueName.PEEP                 : self._DATA_PEEP,
                ValueName.FIO2                 : 70,
                ValueName.PRESSURE             : self.HAL.pressure,
                ValueName.VTE                  : self._DATA_VTE,
                ValueName.BREATHS_PER_MINUTE   : self._DATA_BPM,
                ValueName.INSPIRATION_TIME_SEC : self._DATA_I_PHASE,
                ValueName.VOLUME               : self.__DATA_VOLUME,
                ValueName.FLOW                 : self._DATA_Qin-self._DATA_Qout,
                'timestamp'                    : time.time(),
                'loop_counter'                 : self._loop_counter,
                'breath_count'                 : self._DATA_BREATH_COUNT
            }
        )
=======
        self.COPY_sensor_values = SensorValues(vals={
            ValueName.PIP.name                  : self._DATA_PIP,
            ValueName.PEEP.name                 : self._DATA_PEEP,
            ValueName.FIO2.name                 : 70,
            ValueName.TEMP.name                 : -1,
            ValueName.HUMIDITY.name             : -1,
            ValueName.PRESSURE.name             : self.HAL.pressure,
            ValueName.VTE.name                  : self._DATA_VTE,
            ValueName.BREATHS_PER_MINUTE.name   : self._DATA_BPM,
            ValueName.INSPIRATION_TIME_SEC.name : self._DATA_I_PHASE,
            'timestamp'                  : time.time(),
            'loop_counter'             : self._loop_counter,
            'breath_count': self._DATA_BREATH_COUNT
        })
>>>>>>> cca9c353
        self._lock.release()

    def _start_mainloop(self):
        # start running, this should be run as a thread! 
        # Compare to initialization in Base Class!

        update_copies = self._NUMBER_CONTROLL_LOOPS_UNTIL_UPDATE

        while self._running:
            time.sleep(self._LOOP_UPDATE_TIME)
            self._loop_counter += 1
            now = time.time()
            dt = now - self._last_update                            # Time sincle last cycle of main-loop

            if dt > CONTROL[ValueName.BREATHS_PER_MINUTE].default / 4:                                                      # TODO: RAISE HARDWARE ALARM, no update should be so long
                print("Restarted cycle.")
                self._PID_reset()
                dt = self._LOOP_UPDATE_TIME

            self._DATA_PRESSURE = self.HAL.pressure                 # Get a pressure measurement from HAL

            self._PID_update(dt = dt)                               # Update the PID Controller

            valve_open_in = self._get_control_signal_in()           # Inspiratory side: get control signal for PropValve
            self.HAL.setpoint_in = max(min(100, valve_open_in), 0)

            self.HAL.setpoint_ex = self._get_control_signal_out()          # Expiratory side: get control signal for Solenoid
            '''
            if(self.HAL.setpoint_ex == 0):
                self.HAL._expiratory_valve.close()
            else:
                self.HAL._expiratory_valve.open()
            '''

            self._DATA_Qout = self.HAL.flow_ex                     # Flow sensor on Expiratory side
            self._DATA_Qin  = self.HAL.flow_in                      # Flow sensor on inspiratory side. NOTE: used to calculate VTE
            self._last_update = now

            if update_copies == 0:
                self._controls_from_COPY()     # Update controls from possibly updated values as a chunk
                self._alarm_to_COPY()          # Copy current alarms and settings to COPY
                self._sensor_to_COPY()         # Copy sensor values to COPY
                update_copies = self._NUMBER_CONTROLL_LOOPS_UNTIL_UPDATE
            else:
                update_copies -= 1

        # # get final values on stop
        self._controls_from_COPY()  # Update controls from possibly updated values as a chunk
        self._alarm_to_COPY()  # Copy current alarms and settings to COPY
        self._sensor_to_COPY()  # Copy sensor values to COPY



class Balloon_Simulator:
    '''
    This is a imple physics simulator for inflating a balloon. 
    For math, see https://en.wikipedia.org/wiki/Two-balloon_experiment
    '''

    def __init__(self, leak):
        # Hard parameters for the simulation
        self.max_volume = 6    # Liters  - 6?
        self.min_volume = 1.5  # Liters - baloon starts slightly inflated.
        self.PC = 40           # Proportionality constant that relates pressure to cm-H2O
        self.P0 = 0            # Baseline/Minimum pressure.
        self.leak = leak

        self.temperature = 37  # keep track of these, as they are important output variable
        self.humidity = 90
        self.fio2 = 60

        # Dynamical parameters - these are the initial conditions
        self.current_flow     = 0  # in unit  liters/sec

        self.set_Qin          = 0  # set flow of a prop valve on inspiratory side      -- liters/second
        self.Qin              = 0  # exact flow of a prop valve on inspiratory side    -- liters/second

        self.set_Qout         = 0  # 0|max - setting of an solenoid on expiratory side -- liters/second
        self.Qout             = 0  # exact flow through the solenoid

        self.current_pressure = 0  # in unit  cm-H2O
        self.r_real = (3 * self.min_volume / (4 * np.pi)) ** (1 / 3)  # size of the lung
        self.current_volume = self.min_volume                         # in unit  liters

    def get_pressure(self):
        return self.current_pressure

    def get_volume(self):
        return self.current_volume

    def set_flow_in(self, Qin, dt):
        self.set_Qin = Qin

        Qin_clip = np.min([Qin, 2])                # Flows have to be positive, and reasonable. Nothing here is faster that 2 l/s
        Qin_clip = np.max([Qin_clip, 0])
        self.Qin     = Qin_clip                    # Assume the set-value is also the true value for prop

    def set_flow_out(self, Qout, dt):
        self.set_Qout = Qout

        Qout_clip = np.min([Qout, 2])                    # Flows have to be positive, and reasonable. Nothing here is faster that 2 l/s
        Qout_clip = np.max([Qout_clip, 0])
        difference_pressure = self.current_pressure - 0  # Convention: outside is "0"
        conductance = 0.05*Qout_clip                     # This should be in the range of ~1 liter/s for typical max pressure differences
        self.Qout = difference_pressure * conductance    # Target for flow out

    def update(self, dt):  # Performs an update of duration dt [seconds]

        if dt<1:                                        # This is the simulation, so not quite so important,
            self.current_flow = self.Qin - self.Qout     # But no update should take longer than that
            self.current_volume += self.current_flow * dt

            if self.leak:
                RC = 5  # pulled 5 sec out of my hat
                s = dt / (RC + dt)
                self.current_volume = self.current_volume + s * (self.min_volume - self.current_volume)

            # This is from the baloon equation, uses helper variable (the baloon radius)
            self.r_real = (3 * self.current_volume / (4 * np.pi)) ** (1 / 3)
            r0 = (3 * self.min_volume / (4 * np.pi)) ** (1 / 3)

            self.current_pressure = self.P0 + (self.PC / (r0 ** 2 * self.r_real)) * (1 - (r0 / self.r_real) ** 6)

            # Temperature, humidity and o2 fluctuations modelled as OUprocess
            self.temperature = self.OUupdate(self.temperature, dt=dt, mu=37, sigma=0.3, tau=1)
            self.fio2 = self.OUupdate(self.fio2, dt=dt, mu=60, sigma=5, tau=1)
            self.humidity = self.OUupdate(self.humidity, dt=dt, mu=90, sigma=5, tau=1)
            if self.humidity > 100:
                self.humidity = 100
        else:
            self._reset()
            print(self.current_pressure)


    def OUupdate(self, variable, dt, mu, sigma, tau):
        '''
        This is a simple function to produce an OU process.
        It is used as model for fluctuations in measurement variables.
        inputs:
        variable:   float     value at previous time step
        dt      :   timestep
        mu      :   mean
        sigma   :   noise amplitude
        tau     :   time scale
        returns:
        new_variable :  value of "variable" at next time step
        '''
        dt = max(dt, 0.05)  #Make sure this doesn't go haywire if anything hangs. Max 50ms
        sigma_bis = sigma * np.sqrt(2. / tau)
        sqrtdt = np.sqrt(dt)
        new_variable = variable + dt * (-(variable - mu) / tau) + sigma_bis * sqrtdt * np.random.randn()
        return new_variable

    def _reset(self):
        ''' resets the ballon to standard parameters. '''
        self.set_Qin          = 0
        self.Qin              = 0
        self.set_Qout         = 0
        self.Qout             = 0
        self.current_pressure = 0
        self.r_real = (3 * self.min_volume / (4 * np.pi)) ** (1 / 3)
        self.current_volume = self.min_volume

class ControlModuleSimulator(ControlModuleBase):
    # Implement ControlModuleBase functions
    def __init__(self, simulator_dt = None):
        """
        Args:
            simulator_dt (None, float): if None, simulate dt at same rate controller updates.
                if ``float`` , fix dt updates with this value but still update at _LOOP_UPDATE_TIME
        """
        ControlModuleBase.__init__(self)
        self.Balloon = Balloon_Simulator(leak=False)          # This is the simulation
        self._sensor_to_COPY()

        self.simulator_dt = simulator_dt

    def __SimulatedPropValve(self, x, dt):
        '''
        This simulates the action of a proportional valve.
        Flow-current-curve eye-balled from the datasheet of SMC PVQ31-5G-23-01N  
        https://www.ocpneumatics.com/content/pdfs/PVQ.pdf
        
        x:  Input current [mA]
        dt: Time since last setting in seconds [for the LP filter]
        '''
        flow_new = 1.0*(np.tanh(0.03*(x - 130)) + 1)
        if x>160:
            flow_new = 1.72  #Maximum, ~100 l/min
        if x<0:
            flow_new = 0
        return flow_new

    def __SimulatedSolenoid(self, x):
        '''
        Depending on x, set flow to a binary value.
        Here: flow is either 0 or 1l/sec
        '''
        if x > 0:
            return 1
        else:
            return 0

    def _sensor_to_COPY(self):
        # And the sensor measurements
        self._lock.acquire()
        self.COPY_sensor_values = SensorValues(vals={
            ValueName.PIP                       : self._DATA_PIP,
            ValueName.PEEP                      : self._DATA_PEEP,
            ValueName.FIO2                      : self.Balloon.fio2,
            ValueName.TEMP                      : self.Balloon.temperature,
            ValueName.HUMIDITY                  : self.Balloon.humidity,
            ValueName.PRESSURE                  : self.Balloon.current_pressure,
            ValueName.VTE                       : self._DATA_VTE,
            ValueName.VOLUME                    : self.Balloon.current_volume,
            ValueName.BREATHS_PER_MINUTE        : self._DATA_BPM,
            ValueName.INSPIRATION_TIME_SEC      : self._DATA_I_PHASE,
            ValueName.FLOW                      : self._DATA_Qin-self._DATA_Qout,
            'timestamp'                         : time.time(),
            'loop_counter'                      : self._loop_counter,
            'breath_count'                      : self._DATA_BREATH_COUNT
        })
        self._lock.release()


    def _start_mainloop(self):
        # start running, this should be run as a thread! 
        # Compare to initialization in Base Class!

        update_copies = self._NUMBER_CONTROLL_LOOPS_UNTIL_UPDATE

        while self._running.is_set():
            time.sleep(self._LOOP_UPDATE_TIME)
            self._loop_counter += 1
            now = time.time()
            if self.simulator_dt:
                dt = self.simulator_dt
            else:
                dt = now - self._last_update                            # Time sincle last cycle of main-loop
                if dt > 0.5:                                            # TODO: RAISE HARDWARE ALARM, no update should take longer than 0.5 sec
                    # TODO: Log this
                    print("Restarted cycle.")
                    self._PID_reset()
                    self.Balloon._reset()
                    dt = self._LOOP_UPDATE_TIME

            self.Balloon.update(dt = dt)                            # Update the state of the balloon simulation
            self._DATA_PRESSURE = self.Balloon.get_pressure()       # Get a pressure measurement from balloon and tell controller             --- SENSOR 1

            self._PID_update(dt = dt)                               # Update the PID Controller

            x = self._get_control_signal_in()                       # Inspiratory side: get control signal for PropValve
            Qin = self.__SimulatedPropValve(x, dt = dt)             # And calculate the produced flow Qin

            y = self._get_control_signal_out()                      # Expiratory side: get control signal for Solenoid
            Qout = self.__SimulatedSolenoid(y)                      # Set expiratory flow rate, Qout

            self.Balloon.set_flow_in(Qin, dt = dt)                  # Set the flow rates for the Balloon simulator
            self.Balloon.set_flow_out(Qout, dt = dt)

            self._DATA_Qout = self.Balloon.Qout                     # Tell controller the expiratory flow rate, _DATA_Qout                    --- SENSOR 2
            self._DATA_Qin  = self.Balloon.Qin                      # Tell controller the expiratory flow rate, _DATA_Qin                     --- SENSOR 3
            self._last_update = now

            if update_copies == 0:
                self._controls_from_COPY()     # Update controls from possibly updated values as a chunk
                self._alarm_to_COPY()          # Copy current alarms and settings to COPY
                self._sensor_to_COPY()         # Copy sensor values to COPY
                update_copies = self._NUMBER_CONTROLL_LOOPS_UNTIL_UPDATE
            else:
                update_copies -= 1

        # # get final values on stop
        self._controls_from_COPY()  # Update controls from possibly updated values as a chunk
        self._alarm_to_COPY()  # Copy current alarms and settings to COPY
        self._sensor_to_COPY()  # Copy sensor values to COPY




def get_control_module(sim_mode=False):
    if sim_mode == True:
        return ControlModuleSimulator()
    else:
        return ControlModuleDevice()<|MERGE_RESOLUTION|>--- conflicted
+++ resolved
@@ -57,7 +57,7 @@
         # Hyper-Parameters
         # TODO: These should probably all (or whichever make sense) should be args to __init__ -jls
         self._LOOP_UPDATE_TIME                   = 0.01    # Run the main control loop every 0.01 sec
-        self._NUMBER_CONTROLL_LOOPS_UNTIL_UPDATE = 5      # After every 10 main control loop iterations, update COPYs.
+        self._NUMBER_CONTROLL_LOOPS_UNTIL_UPDATE = 10      # After every 10 main control loop iterations, update COPYs.
         self._RINGBUFFER_SIZE                    = 100     # Maximum number of breath cycles kept in memory
         self._save_logs                          = save_logs   # Keep logs in a file
         self._FLUSH_EVERY                        = flush_every
@@ -108,8 +108,7 @@
         self._breath_counter = count() # threadsafe counter
 
         # Parameters to keep track of breath-cycle
-        #self.__cycle_start = time.time()
-        self.__cycle_start = 0
+        self.__cycle_start = time.time()
         self.__cycle_waveform = np.array([[0, 0, 0]])                            # To build up the current cycle's waveform
         self.__cycle_waveform_archive = deque(maxlen = self._RINGBUFFER_SIZE)          # An archive of past waveforms.
 
@@ -686,7 +685,6 @@
     def start(self):
         if self.__thread is None or not self.__thread.is_alive():  # If the previous thread has been stopped, make a new one.
             self._running.set()
-            #self.__cycle_start = time.time()
             self.__thread = threading.Thread(target=self._start_mainloop, daemon=True)
             self.__thread.start()
         else:
@@ -724,16 +722,17 @@
         ControlModuleBase.__init__(self)
         self.HAL = io.Hal(config_file='vent/io/config/dinky-devices.ini')
         self._sensor_to_COPY()
-        
+
     def _sensor_to_COPY(self):
         # And the sensor measurements
         self._lock.acquire()
-<<<<<<< HEAD
         self.COPY_sensor_values = SensorValues(
             vals = {
                 ValueName.PIP                  : self._DATA_PIP,
                 ValueName.PEEP                 : self._DATA_PEEP,
                 ValueName.FIO2                 : 70,
+                ValueName.TEMP                 : -1,
+                ValueName.HUMIDITY             : -1,
                 ValueName.PRESSURE             : self.HAL.pressure,
                 ValueName.VTE                  : self._DATA_VTE,
                 ValueName.BREATHS_PER_MINUTE   : self._DATA_BPM,
@@ -745,22 +744,6 @@
                 'breath_count'                 : self._DATA_BREATH_COUNT
             }
         )
-=======
-        self.COPY_sensor_values = SensorValues(vals={
-            ValueName.PIP.name                  : self._DATA_PIP,
-            ValueName.PEEP.name                 : self._DATA_PEEP,
-            ValueName.FIO2.name                 : 70,
-            ValueName.TEMP.name                 : -1,
-            ValueName.HUMIDITY.name             : -1,
-            ValueName.PRESSURE.name             : self.HAL.pressure,
-            ValueName.VTE.name                  : self._DATA_VTE,
-            ValueName.BREATHS_PER_MINUTE.name   : self._DATA_BPM,
-            ValueName.INSPIRATION_TIME_SEC.name : self._DATA_I_PHASE,
-            'timestamp'                  : time.time(),
-            'loop_counter'             : self._loop_counter,
-            'breath_count': self._DATA_BREATH_COUNT
-        })
->>>>>>> cca9c353
         self._lock.release()
 
     def _start_mainloop(self):
