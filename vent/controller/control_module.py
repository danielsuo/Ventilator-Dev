--- conflicted
+++ resolved
@@ -9,18 +9,11 @@
 
 import vent.io as io
 
-<<<<<<< HEAD
 from vent.common.message import SensorValues, ControlValues, ControlSetting
-from vent.alarm import AlarmSeverity, Alarm
-from vent.common.values import CONTROL, ValueName
-from vent.logger.logger import DataLogger
-=======
-from vent.common.message import SensorValues, ControlSetting
 from vent.common.logging import init_logger
 from vent.common.values import CONTROL, ValueName
 from vent.alarm import AlarmSeverity, Alarm
-
->>>>>>> 942d06b5
+from vent.logger.logger import DataLogger
 
 
 class ControlModuleBase:
@@ -50,7 +43,6 @@
 
     """
 
-<<<<<<< HEAD
     def __init__(self, save_logs: bool = True, flush_every: int = 1):
         """
 
@@ -59,11 +51,9 @@
             flush_every (int): flush and rotate logs every n breath cycles
         """
 
-=======
-    def __init__(self):
         self.logger = init_logger(__name__)
         self.logger.info('controller init')
->>>>>>> 942d06b5
+
         #####################  Algorithm/Program parameters  ##################
         # Hyper-Parameters
         # TODO: These should probably all (or whichever make sense) should be args to __init__ -jls
@@ -609,7 +599,7 @@
 
         if self._save_logs:
             self.__save_values()
-    
+
     def check_high_pressure_alert(self):
         """
         The only alarm that has to be raised by the controller is High Airway Pressure.
@@ -642,7 +632,7 @@
         'loop_counter'                      : self._loop_counter,
         'breath_count'                      : self._DATA_BREATH_COUNT
         })
-        
+
         #And the control value instance
         control_values = ControlValues(
             control_signal_in = self.__control_signal_in,
@@ -702,13 +692,15 @@
             print("Main Loop already running.")
 
     def stop(self):
-        if self._save_logs:               # If we kept records, flush the data
-            self.dl.close_logfile()
 
         if self.__thread is not None and self.__thread.is_alive():
             self._running.clear()
         else:
             print("Main Loop is not running.")
+
+        if self._save_logs:               # If we kept records, flush the data
+            self.dl.close_logfile()
+
 
     def is_running(self):
         # TODO: this should be better thread-safe variable
